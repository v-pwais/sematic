--- conflicted
+++ resolved
@@ -13,12 +13,8 @@
 
 # Sematic
 import sematic
-<<<<<<< HEAD
-from sematic.plugins.abstract_kuberay_wrapper import RayNodeConfig, SimpleRayCluster
-from sematic.ee.plugins.external_resource.ray.cluster import RayCluster
-=======
 from sematic.calculator import _make_tuple
->>>>>>> ab0b78e6
+from sematic.ee import RayCluster, RayNodeConfig, SimpleRayCluster
 from sematic.plugins.external_resource.timed_message import TimedMessage
 from sematic.resolvers.resource_requirements import ResourceRequirements
 
@@ -336,14 +332,11 @@
     exit_code: Optional[int]
         If not None, includes a function which will exit with the specified code.
         Defaults to None.
-<<<<<<< HEAD
     external_resource: bool
         Whether to use an external resource. Defaults to False.
     ray_resource:
         If True, two numbers will be added using a Ray task that executes on
         a remote cluster.
-=======
->>>>>>> ab0b78e6
     """
     # have an initial function whose output is used as inputs by all other functions
     # this staggers the rest of the functions and allows the user a chance to monitor and
@@ -376,9 +369,6 @@
     if external_resource:
         futures.append(add_using_resource(initial_future, 1.0))
         futures.append(add_inline_using_resource(initial_future, 1.0))
-
-    if ray_cluster_address is not None:
-        futures.append(add_with_ray(initial_future, 1.0, ray_cluster_address))
 
     if resource_requirements is not None:
         function = add_with_resource_requirements(initial_future, 3)
@@ -394,12 +384,9 @@
     if exit_code is not None:
         futures.append(do_exit(initial_future, exit_code))
 
-<<<<<<< HEAD
     if ray_resource:
         futures.append(add_with_ray(initial_future, 1.0))
 
-=======
->>>>>>> ab0b78e6
     # collect all values
     result = add_all(futures) if len(futures) > 1 else futures[0]
     return result