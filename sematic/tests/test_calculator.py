# Standard Library
<<<<<<< HEAD
from typing import Any, List, Union
=======
from typing import List, Tuple, Union
>>>>>>> 057b9bf2

# Third-party
import pytest

# Sematic
from sematic.abstract_calculator import CalculatorError
from sematic.calculator import (
    Calculator,
    _convert_lists,
    _convert_tuples,
    _make_list,
    _make_tuple,
    func,
)
from sematic.db.tests.fixtures import test_db  # noqa: F401
from sematic.future import Future
from sematic.resolvers.resource_requirements import (  # noqa: F401
    KubernetesResourceRequirements,
    ResourceRequirements,
)
from sematic.utils.exceptions import ResolutionError


def test_decorator_no_params():
    @func
    def f():
        pass

    assert isinstance(f, Calculator)


def test_decorator_with_params():
    @func()
    def f():
        pass

    assert isinstance(f, Calculator)


def test_any():
    expected = (
        r"Invalid type annotation for argument 'x' "
        r"of sematic.tests.test_calculator.f1: 'Any' is "
        r"not a Sematic-supported type. Use 'object' instead."
    )
    with pytest.raises(TypeError, match=expected):

        @func
        def f1(x: Any) -> None:
            pass

    @func
    def f2(x: object) -> None:
        pass


def test_doc():
    @func
    def f():
        """Some documentation"""
        pass

    assert f.__doc__ == "Some documentation"


def test_name():
    @func
    def abc():
        pass

    assert abc.__name__ == "abc"


def test_not_a_function():
    with pytest.raises(
        TypeError, match=r".*can only be used with functions. But 'abc' is a 'str'."
    ):
        Calculator("abc", {}, None)

    with pytest.raises(
        TypeError, match=r".*can only be used with functions, not methods.*"
    ):

        class SomeClass:
            @func
            def some_method(self: object) -> None:
                pass

    with pytest.raises(
        TypeError,
        match=r".*can't be used with async functions, generators, or coroutines.*",
    ):

        @func
        def a_generator() -> object:
            yield 42

    with pytest.raises(
        TypeError,
        match=r".*can't be used with async functions, generators, or coroutines.*",
    ):

        @func
        async def an_async_func() -> int:
            return 42


def test_inline_and_resource_reqs():
    with pytest.raises(
        ValueError, match="Inline functions cannot have resource requirements"
    ):

        @func(
            inline=True,
            resource_requirements=ResourceRequirements(
                KubernetesResourceRequirements()
            ),
        )
        def abc():
            pass


def test_types_not_specified():
    @func
    def f():
        pass

    assert f.input_types == dict()
    assert f.output_type is type(None)  # noqa: E721


def test_none_types():
    @func
    def f(a: None) -> None:
        pass

    assert f.output_type is type(None)  # noqa: E721
    assert f.input_types == dict(a=type(None))


def test_types_specified():
    @func
    def f(a: float) -> int:
        pass

    assert f.input_types == dict(a=float)
    assert f.output_type is int


def test_variadic():
    with pytest.raises(
        ValueError,
        match=("Variadic arguments are not supported."),
    ):

        @func
        def f(*abc):
            pass


def test_missing_types():
    with pytest.raises(
        ValueError,
        match=(
            "Missing calculator type annotations."
            " The following arguments are not annotated: 'a', 'b'"
        ),
    ):

        @func
        def f(a, b, c: float):
            pass


def test_call_fail_cast():
    @func
    def f(a: float) -> float:
        return a

    with pytest.raises(TypeError, match="Cannot cast 'abc' to <class 'float'>"):
        f("abc")


def test_call_pass_cast():
    @func
    def f(a: float) -> float:
        return a

    ff = f(1.23)

    assert isinstance(ff, Future)
    assert ff.calculator is f
    assert set(ff.kwargs) == {"a"}
    assert isinstance(ff.kwargs["a"], float)
    assert ff.kwargs["a"] == 1.23


def test_call_fail_binding():
    @func
    def f(a: float) -> float:
        return a

    with pytest.raises(TypeError, match="too many positional arguments"):
        f(1, 2)


@func
def foo() -> str:
    return "foo"


@func
def bar() -> str:
    return "bar"


@func
def baz() -> int:
    return 42


def test_make_list():
    future = _make_list(List[str], [foo(), bar()])

    assert isinstance(future, Future)
    assert future.calculator.output_type is List[str]
    assert len(future.calculator.input_types) == 2


def test_make_tuple():
    future = _make_tuple(Tuple[str, int], (bar(), baz()))

    assert isinstance(future, Future)
    assert future.calculator.output_type is Tuple[str, int]
    assert len(future.calculator.input_types) == 2
    assert future.calculator.calculate(v0="a", v1=42) == ("a", 42)


@func
def pipeline() -> List[str]:
    return [foo(), bar(), "baz"]


@func
def tuple_pipeline() -> Tuple[str, int, str]:
    return (foo(), baz(), "qux")


def test_pipeline():
    output = pipeline().resolve(tracking=False)
    assert output == ["foo", "bar", "baz"]


def test_tuple_pipeline():
    output = tuple_pipeline().resolve(tracking=False)
    assert output == ("foo", 42, "qux")


def test_convert_lists():
    result = _convert_lists([1, foo(), [2, bar()], 3, [4, [5, foo()]]])

    assert isinstance(result, Future)
    assert result.props.inline is True
    assert len(result.kwargs) == 5
    assert (
        result.calculator.output_type
        is List[
            Union[
                int, str, List[Union[int, str]], List[Union[int, List[Union[int, str]]]]
            ]
        ]
    )

    assert isinstance(result.kwargs["v1"], Future)
    assert isinstance(result.kwargs["v2"], Future)
    assert isinstance(result.kwargs["v2"].kwargs["v1"], Future)
    assert isinstance(result.kwargs["v4"].kwargs["v1"].kwargs["v1"], Future)

    @func
    def pipeline() -> List[
        Union[
            int,
            str,
            List[Union[int, str]],
            List[Union[int, List[Union[int, str]]]],
        ]
    ]:
        return [1, foo(), [2, bar()], 3, [4, [5, foo()]]]  # type: ignore

    assert pipeline().resolve(tracking=False) == [
        1,
        "foo",
        [2, "bar"],
        3,
        [4, [5, "foo"]],
    ]


def test_convert_tuples():
    value = (42, [1, baz(), 3], (foo(), bar()), foo())
    expected_type = Tuple[int, List[int], Tuple[str, str], str]
    result = _convert_tuples(value, expected_type)
    assert isinstance(result, Future)
    assert result.props.inline is True

    @func
    def pipeline() -> expected_type:
        return value

    assert pipeline().resolve(tracking=False) == (42, [1, 42, 3], ("foo", "bar"), "foo")


def test_inline_default():
    @func
    def f():
        pass

    assert f._inline is True
    assert f().props.inline is True


def test_inline():
    @func(inline=False)
    def f():
        pass

    assert f._inline is False
    assert f().props.inline is False


def test_resource_requirements():
    resource_requirements = ResourceRequirements(
        kubernetes=KubernetesResourceRequirements(node_selector={"a": "b"}, requests={})
    )

    @func(resource_requirements=resource_requirements, inline=False)
    def f():
        pass

    assert f._resource_requirements == resource_requirements
    assert f().props.resource_requirements == resource_requirements


def test_resolve_error():
    @func()
    def f():
        raise ValueError("Intentional error")

    with pytest.raises(ResolutionError) as exc_info:
        # resolving should surface the ResolutionError,
        # with root cause as __context__
        # see https://peps.python.org/pep-0409/#language-details
        f().resolve(tracking=False)

    assert isinstance(exc_info.value.__context__, CalculatorError)
    assert isinstance(exc_info.value.__context__.__context__, ValueError)
    assert "Intentional error" in str(exc_info.value.__context__.__context__)


def test_calculate_error():
    @func()
    def f():
        raise ValueError("Intentional error")

    with pytest.raises(CalculatorError) as exc_info:
        # calling calculate should surface the CalculatorError,
        # with root cause as __context__
        # see https://peps.python.org/pep-0409/#language-details
        f.calculate()

    assert isinstance(exc_info.value.__context__, ValueError)
    assert "Intentional error" in str(exc_info.value.__context__)<|MERGE_RESOLUTION|>--- conflicted
+++ resolved
@@ -1,9 +1,5 @@
 # Standard Library
-<<<<<<< HEAD
-from typing import Any, List, Union
-=======
-from typing import List, Tuple, Union
->>>>>>> 057b9bf2
+from typing import Any, List, Tuple, Union
 
 # Third-party
 import pytest
