--- conflicted
+++ resolved
@@ -3,11 +3,7 @@
 description: Sematic AI Server
 type: application
 version: 1.0.4
-<<<<<<< HEAD
-appVersion: v0.22.1
-=======
 appVersion: v0.22.2
->>>>>>> 08ddb773
 maintainers:
   - name: sematic-ai
     url: https://github.com/sematic-ai/sematic/