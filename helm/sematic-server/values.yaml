auth:
  enabled: true
  google_oauth_client_id: xxxxxxxx.apps.googleusercontent.com # REPLACE ME
  authorized_email_domain: example.org # REPLACE ME

aws:
  enabled: true
  storage_bucket: my-s3-bucket # REPLACE ME

slack:
  enabled: true
  slack_webhook_token: XXX/YYY/ZZZ # REPLACE ME

secret:
  create: true

database:
  url: postgres://postgresql:5432/postgres # REPLACE ME

deployment:
  socket_io:
    dedicated: false
  worker_count: 1 # if you want to increase this, enable socket_io.dedicated above
  replica_count: 1
  affinity: {}
  annotations: {}
  tolerations: {}
  node_selector: {}
  resources:
    limits:
      cpu: 500m
      memory: 4000Mi
    requests:
      cpu: 500m
      memory: 4000Mi
  autoscaling:
    enabled: false
    min_replicas: 1
    max_replicas: 1
    target_cpu_utilization_pct: 80
    # target_memory_utilization_pct: 80
  security_context: {}
    # fs_group: 2000
  container_security_context: {}
    # capabilities:
    #   drop:
    #   - ALL
    # read_only_root_filesystem: true
    # run_as_non_root: true
    # run_as_user: 1000
  liveness_probe:
    failureThreshold: 6
    httpGet:
      path: /
      port: http
      scheme: HTTP
    initialDelaySeconds: 10
    periodSeconds: 5
    successThreshold: 1
    timeoutSeconds: 1
  readiness_probe:
    failureThreshold: 6
    httpGet:
      path: /
      port: http
      scheme: HTTP
    initialDelaySeconds: 10
    periodSeconds: 5
    successThreshold: 1
    timeoutSeconds: 1

image:
  repository: sematic/sematic-server
<<<<<<< HEAD
  #tag: vX.XX.X # REPLACE ME
=======
  #tag: vX.XX.X # If not specified, will use the Chart App version
>>>>>>> d803d0c1
  pull_policy: IfNotPresent
  #pull_secrets: []

ray:
  enabled: false
  supports_gpus: false
  gpu_node_selector: {}
  non_gpu_node_selector: {}
  gpu_tolerations: []
  non_gpu_tolerations: []
  gpu_resource_request_key: null

rbac:
  create: true
  
  # Should the server be allowed to manage Ray clusters?
  # Should be 'true' if using Sematic's Ray or Spark
  # integrations.
  manage_ray: false

service_account:
  # Should a new service account be created? Or should we use
  # one that already exists?
  create: true

  # Annotations to add to the service account
  annotations: {}

worker:
  service_account:
    name: default

service:
  create: false
  type: ClusterIP
  port: 80

ingress:
  create: false
  sematic_dashboard_url: https://my.sematic # REPLACE ME
  class_name: ""
  annotations: {}
    # kubernetes.io/ingress.class: nginx
    # kubernetes.io/tls-acme: "true"
  hosts:
    - host: chart-example.local
      paths:
        - path: /
          pathType: ImplementationSpecific
  tls: []
  #  - secret_name: chart-example-tls
  #    hosts:
  #      - chart-example.local<|MERGE_RESOLUTION|>--- conflicted
+++ resolved
@@ -71,11 +71,7 @@
 
 image:
   repository: sematic/sematic-server
-<<<<<<< HEAD
-  #tag: vX.XX.X # REPLACE ME
-=======
   #tag: vX.XX.X # If not specified, will use the Chart App version
->>>>>>> d803d0c1
   pull_policy: IfNotPresent
   #pull_secrets: []
 
